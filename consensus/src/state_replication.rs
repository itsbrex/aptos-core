--- conflicted
+++ resolved
@@ -22,13 +22,9 @@
 pub trait PayloadManager: Send + Sync {
     async fn pull_payload(
         &self,
-<<<<<<< HEAD
         round: Round,
-        max_size: u64,
-=======
         max_items: u64,
         max_bytes: u64,
->>>>>>> 626a4a7c
         exclude: PayloadFilter,
         wait_callback: BoxFuture<'static, ()>,
         pending_ordering: bool,
