--- conflicted
+++ resolved
@@ -46,12 +46,8 @@
     util::time_service::TimeService,
 };
 use anyhow::{bail, ensure, Context};
-<<<<<<< HEAD
+use aptos_channels::{aptos_channel, message_queues::QueueStyle};
 use aptos_config::config::{ConsensusConfig, NodeConfig, QuorumStoreConfig};
-=======
-use aptos_channels::{aptos_channel, message_queues::QueueStyle};
-use aptos_config::config::{ConsensusConfig, NodeConfig};
->>>>>>> 82c7bdeb
 use aptos_consensus_types::{
     common::{Author, Round},
     epoch_retrieval::EpochRetrievalRequest,
@@ -62,12 +58,9 @@
 use aptos_infallible::{duration_since_epoch, Mutex};
 use aptos_logger::prelude::*;
 use aptos_mempool::QuorumStoreRequest;
-<<<<<<< HEAD
-use aptos_secure_storage::{KVStorage, Storage};
-=======
 use aptos_network::protocols::network::{ApplicationNetworkSender, Event};
 use aptos_safety_rules::SafetyRulesManager;
->>>>>>> 82c7bdeb
+use aptos_secure_storage::{KVStorage, Storage};
 use aptos_types::{
     account_address::AccountAddress,
     epoch_change::EpochChangeProof,
@@ -827,7 +820,7 @@
         let (wrapper_quorum_store_tx, wrapper_quorum_store_rx) =
             tokio::sync::mpsc::channel(config.channel_size);
 
-        let payload_manager = if self.config.use_quorum_store {
+        let payload_manager = if self.quorum_store_enabled {
             // update the number of network_listener workers when start a new round_manager
             self.num_network_workers_for_fragment = usize::max(
                 1,
@@ -877,9 +870,8 @@
             payload_manager.clone(),
         ));
 
-<<<<<<< HEAD
         // TODO: cleanup
-        if quorum_store_enabled {
+        if self.quorum_store_enabled {
             self.spawn_quorum_store_wrapper(
                 network_sender.clone(),
                 consensus_to_quorum_store_rx,
@@ -889,20 +881,9 @@
                 block_store.clone(),
             );
         } else {
+            info!(epoch = epoch, "Start DirectMempoolQuorumStore");
             self.spawn_direct_mempool_quorum_store(consensus_to_quorum_store_rx);
         }
-=======
-        info!(epoch = epoch, "Start DirectMempoolQuorumStore");
-        let (consensus_to_quorum_store_tx, consensus_to_quorum_store_rx) =
-            mpsc::channel(self.config.intra_consensus_channel_buffer_size);
-        self.spawn_direct_mempool_quorum_store(consensus_to_quorum_store_rx);
-
-        let payload_client = QuorumStoreClient::new(
-            consensus_to_quorum_store_tx,
-            self.config.quorum_store_poll_count, // TODO: consider moving it to a quorum store config in later PRs.
-            self.config.quorum_store_pull_timeout_ms,
-        );
->>>>>>> 82c7bdeb
 
         info!(epoch = epoch, "Create ProposalGenerator");
         // txn manager is required both by proposal generator (to pull the proposers)
