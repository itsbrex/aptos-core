--- conflicted
+++ resolved
@@ -29,19 +29,11 @@
 impl fmt::Display for WrapperCommand {
     fn fmt(&self, f: &mut Formatter<'_>) -> fmt::Result {
         match self {
-<<<<<<< HEAD
-            WrapperCommand::GetBlockRequest(round, block_size, excluded, _) => {
+            WrapperCommand::GetBlockRequest(round, max_txns, max_bytes, excluded, _) => {
                 write!(
                     f,
-                    "GetBlockRequest [round: {}, block_size: {}, excluded: {}]",
-                    round, block_size, excluded
-=======
-            ConsensusRequest::GetBlockRequest(max_txns, max_bytes, excluded, _) => {
-                write!(
-                    f,
-                    "GetBlockRequest [max_txns: {}, max_bytes: {} excluded: {}]",
-                    max_txns, max_bytes, excluded
->>>>>>> 626a4a7c
+                    "GetBlockRequest [round: {}, max_txns: {}, max_bytes: {} excluded: {}]",
+                    round, max_txns, max_bytes, excluded
                 )
             }
             WrapperCommand::CleanRequest(logical_time, digests) => {
