--- conflicted
+++ resolved
@@ -82,23 +82,13 @@
 ///    |
 ///    ↓         suspend (waiting on dependency)                resume
 /// Executing(i) -----------------------------> Suspended(i) ------------> Ready(i)
-<<<<<<< HEAD
 ///    |                                                    |             |
 ///    |  finish_execution                  resolve_condvar |             | resolve_condvar
 ///    ↓                                                    ↓             ↓
-/// Executed(i) (pending for (re)validations)               ExecutionHalted
+/// Executed(i) ---------------> Committed(i)               ExecutionHalted
 ///    |                                                                  ↑
 ///    |  try_abort (abort successfully)                                  | resolve_condvar
 ///    ↓                finish_abort                                      |
-=======
-///    |
-///    |  finish_execution
-///    ↓
-/// Executed(i) (pending for (re)validations) ---------------------------> Committed(i)
-///    |
-///    |  try_abort (abort successfully)
-///    ↓                finish_abort
->>>>>>> e77f8ce8
 /// Aborting(i) ---------------------------------------------------------> Ready(i+1)
 ///
 #[derive(Debug)]
@@ -540,12 +530,12 @@
     /// Therefore the commit thread needs to wake up all such pending threads, by sending notification to the condition
     /// variable and setting the lock variables properly.
     pub fn resolve_condvar(&self, txn_idx: TxnIndex) {
-        let mut status = self.txn_status[txn_idx].lock();
+        let mut status = self.txn_status[txn_idx].0.write();
         {
             // Only transactions with status Suspended or ReadyToExecute may have the condition variable of pending threads.
             match &*status {
-                TransactionStatus::Suspended(_, condvar)
-                | TransactionStatus::ReadyToExecute(_, Some(condvar)) => {
+                ExecutionStatus::Suspended(_, condvar)
+                | ExecutionStatus::ReadyToExecute(_, Some(condvar)) => {
                     let (lock, cvar) = &*(condvar.clone());
                     // Mark parallel execution halted due to reasons like module r/w intersection.
                     *lock.lock() = DependencyStatus::ExecutionHalted;
@@ -556,7 +546,7 @@
             }
             // Set the all transactions' status to be ExecutionHalted.
             // Then any dependency read (wait_for_dependency) will immediately return and abort the VM execution.
-            *status = TransactionStatus::ExecutionHalted;
+            *status = ExecutionStatus::ExecutionHalted;
         }
     }
 }
@@ -687,28 +677,18 @@
 
     /// Put a transaction in a suspended state, with a condition variable that can be
     /// used to wake it up after the dependency is resolved.
-<<<<<<< HEAD
     /// Return true when the txn is successfully suspended.
     /// Return false when the execution is halted.
     fn suspend(&self, txn_idx: TxnIndex, dep_condvar: DependencyCondvar) -> bool {
-        let mut status = self.txn_status[txn_idx].lock();
+        let mut status = self.txn_status[txn_idx].0.write();
 
         match *status {
-            TransactionStatus::Executing(incarnation) => {
-                *status = TransactionStatus::Suspended(incarnation, dep_condvar);
+            ExecutionStatus::Executing(incarnation) => {
+                *status = ExecutionStatus::Suspended(incarnation, dep_condvar);
                 true
             }
-            TransactionStatus::ExecutionHalted => false,
+            ExecutionStatus::ExecutionHalted => false,
             _ => unreachable!(),
-=======
-    fn suspend(&self, txn_idx: TxnIndex, dep_condvar: DependencyCondvar) {
-        let mut status = self.txn_status[txn_idx].0.write();
-
-        if let ExecutionStatus::Executing(incarnation) = *status {
-            *status = ExecutionStatus::Suspended(incarnation, dep_condvar);
-        } else {
-            unreachable!();
->>>>>>> e77f8ce8
         }
     }
 
@@ -716,20 +696,14 @@
     /// incremented incarnation number.
     /// The caller must ensure that the transaction is in the Suspended state.
     fn resume(&self, txn_idx: TxnIndex) {
-<<<<<<< HEAD
-        let mut status = self.txn_status[txn_idx].lock();
-
-        if matches!(*status, TransactionStatus::ExecutionHalted) {
+        let mut status = self.txn_status[txn_idx].0.write();
+
+        if matches!(*status, ExecutionStatus::ExecutionHalted) {
             return;
         }
-        if let TransactionStatus::Suspended(incarnation, dep_condvar) = &*status {
-            *status = TransactionStatus::ReadyToExecute(*incarnation, Some(dep_condvar.clone()));
-=======
-        let mut status = self.txn_status[txn_idx].0.write();
 
         if let ExecutionStatus::Suspended(incarnation, dep_condvar) = &*status {
             *status = ExecutionStatus::ReadyToExecute(*incarnation, Some(dep_condvar.clone()));
->>>>>>> e77f8ce8
         } else {
             unreachable!();
         }
@@ -737,86 +711,30 @@
 
     /// Set status of the transaction to Executed(incarnation).
     fn set_executed_status(&self, txn_idx: TxnIndex, incarnation: Incarnation) {
-<<<<<<< HEAD
-        let mut status = self.txn_status[txn_idx].lock();
+        let mut status = self.txn_status[txn_idx].0.write();
         // The execution is already halted.
-        if matches!(*status, TransactionStatus::ExecutionHalted) {
+        if matches!(*status, ExecutionStatus::ExecutionHalted) {
             return;
         }
-        // Only makes sense when the current status is 'Executing'.
-        debug_assert!(*status == TransactionStatus::Executing(incarnation));
-        *status = TransactionStatus::Executed(incarnation);
-=======
-        let mut status = self.txn_status[txn_idx].0.write();
-
         // Only makes sense when the current status is 'Executing'.
         debug_assert!(*status == ExecutionStatus::Executing(incarnation));
-
         *status = ExecutionStatus::Executed(incarnation);
->>>>>>> e77f8ce8
     }
 
     /// After a successful abort, mark the transaction as ready for re-execution with
     /// an incremented incarnation number.
     fn set_aborted_status(&self, txn_idx: TxnIndex, incarnation: Incarnation) {
-<<<<<<< HEAD
-        let mut status = self.txn_status[txn_idx].lock();
+        let mut status = self.txn_status[txn_idx].0.write();
         // The execution is already halted.
-        if matches!(*status, TransactionStatus::ExecutionHalted) {
+        if matches!(*status, ExecutionStatus::ExecutionHalted) {
             return;
         }
-        // Only makes sense when the current status is 'Aborting'.
-        debug_assert!(*status == TransactionStatus::Aborting(incarnation));
-        *status = TransactionStatus::ReadyToExecute(incarnation + 1, None);
-    }
-
-    /// A lazy, check of whether the scheduler execution is completed.
-    /// Updates the 'done_marker' so other threads can know by calling done() function below.
-    ///
-    /// 1. After the STM execution has completed:
-    /// validation_idx >= num_txn, execution_idx >= num_txn, num_active_tasks == 0,
-    /// and decrease_cnt does not change - so it will be successfully detected.
-    /// 2. If done_marker is set, all of these must hold at the same time, implying completion.
-    /// Proof: O.w. one of the indices must decrease from when it is read to be >= num_txns
-    /// to when num_active_tasks is read to be 0, but decreasing thread is performing an active task,
-    /// so it must first perform the next instruction in 'decrease_validation_idx' or
-    /// 'decrease_execution_idx' functions, which is to increment the decrease_cnt++.
-    /// Final check will then detect a change in decrease_cnt and not allow a false positive.
-    fn check_done(&self) -> bool {
-        if self.done() {
-            return true;
-        }
-        let observed_cnt = self.decrease_cnt.load(Ordering::SeqCst);
-
-        let val_idx = self.validation_idx.load(Ordering::SeqCst);
-        let exec_idx = self.execution_idx.load(Ordering::SeqCst);
-        let num_tasks = self.num_active_tasks.load(Ordering::SeqCst);
-        if min(exec_idx, val_idx) < self.num_txns || num_tasks > 0 {
-            // There is work remaining.
-            return false;
-        }
-
-        // Re-read and make sure decrease_cnt hasn't changed.
-        if observed_cnt == self.decrease_cnt.load(Ordering::SeqCst) {
-            self.done_marker.store(true, Ordering::Release);
-            true
-        } else {
-            false
-        }
-    }
-
-    /// Checks whether the done marker is set. The marker can only be set by 'check_done' and 'halt'.
-=======
-        let mut status = self.txn_status[txn_idx].0.write();
-
         // Only makes sense when the current status is 'Aborting'.
         debug_assert!(*status == ExecutionStatus::Aborting(incarnation));
-
         *status = ExecutionStatus::ReadyToExecute(incarnation + 1, None);
     }
 
     /// Checks whether the done marker is set. The marker can only be set by 'try_commit'.
->>>>>>> e77f8ce8
     fn done(&self) -> bool {
         self.done_marker.load(Ordering::Acquire)
     }
