--- conflicted
+++ resolved
@@ -23,9 +23,7 @@
 itertools = { workspace = true }
 move-core-types = { workspace = true }
 move-table-extension = { workspace = true }
-<<<<<<< HEAD
 konst = "0.2.19"
-=======
 num-derive = { workspace = true }
 num-traits = { workspace = true }
 once_cell = { workspace = true }
@@ -38,7 +36,6 @@
 serde_yaml = { workspace = true }
 thiserror = { workspace = true }
 tiny-keccak = { workspace = true }
->>>>>>> 109d7524
 
 [dev-dependencies]
 aptos-crypto = { workspace = true, features = ["fuzzing"] }
